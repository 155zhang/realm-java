--- conflicted
+++ resolved
@@ -1,3 +1,7 @@
+0.75.1 (??)
+  * Changing sort to be an in-place method.
+  * Renaming SORT_ORDER_DECENDING to SORT_ORDER_DESCENDING
+
 0.75.0 (28 Nov 2014)
   * Realm now implements Closeable, allowing better cleanup of native resources
   * Adding writeCopyTo() and compactRealmFile() to write and compact a Realm to a new file.
@@ -8,14 +12,10 @@
   * Bug fixed in RealmResults which prevented sub-querying
   * The Date type does not support millisecond resolution, and dates before 1900-12-13
     and dates after 2038-01-19 are not supported on 32 bit systems
-<<<<<<< HEAD
   * Fixed bug so Realm no longer throws an Exception when removing the last object
   * Bug fixed in RealmResults which prevented subquerying
-  * RealmResults.iterator() and listIterator() now correctly iterates the results when using remove().
-  * Changing sort to be an in-place method.
-  * Renaming SORT_ORDER_DECENDING to SORT_ORDER_DESCENDING.
-=======
->>>>>>> ce0646ce
+
+
 
 0.74.0 (19 Nov 2014)
   * Added support for more field/accessors naming conventions

--- conflicted
+++ resolved
@@ -137,7 +137,6 @@
             @Override
             public void emitStatement(int i, JavaWriter writer) throws IOException {
                 writer.emitStatement("return %s.initTable(sharedRealm)", qualifiedProxyClasses.get(i));
-<<<<<<< HEAD
             }
         }, writer);
         writer.endMethod();
@@ -156,8 +155,6 @@
             @Override
             public void emitStatement(int i, JavaWriter writer) throws IOException {
                 writer.emitStatement("return %s.createRealmObjectSchema(realmSchema)", qualifiedProxyClasses.get(i));
-=======
->>>>>>> dd82a500
             }
         }, writer);
         writer.endMethod();

--- conflicted
+++ resolved
@@ -159,10 +159,6 @@
         proxyState.getRow$realm().setLong(columnInfo.ageIndex, value);
     }
 
-<<<<<<< HEAD
-    @SuppressWarnings("UnusedParameters")
-    public static Table initTable(RealmProxyMediator mediator, SharedRealm sharedRealm) {
-=======
     public static RealmObjectSchema createRealmObjectSchema(RealmSchema realmSchema) {
         if (!realmSchema.contains("Simple")) {
             RealmObjectSchema realmObjectSchema = realmSchema.create("Simple");
@@ -173,8 +169,8 @@
         return realmSchema.get("Simple");
     }
 
-    public static Table initTable(SharedRealm sharedRealm) {
->>>>>>> c4f68035
+    @SuppressWarnings("UnusedParameters")
+    public static Table initTable(RealmProxyMediator mediator, SharedRealm sharedRealm) {
         if (!sharedRealm.hasTable("class_Simple")) {
             Table table = sharedRealm.getTable("class_Simple");
             table.addColumn(RealmFieldType.STRING, "name", Table.NULLABLE);

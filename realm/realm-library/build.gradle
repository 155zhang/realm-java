import java.security.MessageDigest

apply plugin: 'com.android.library'
apply plugin: 'com.neenbedankt.android-apt'
apply plugin: 'com.github.dcendents.android-maven'
apply plugin: 'maven-publish'
apply plugin: 'com.jfrog.artifactory'
apply plugin: 'com.jfrog.bintray'
apply plugin: 'findbugs'
apply plugin: 'pmd'
apply plugin: 'checkstyle'
apply plugin: 'com.github.kt3k.coveralls'
apply plugin: 'de.undercouch.download'

ext.coreVersion = '1.5.1'
// empty or comment out this to disable hash checking
ext.coreSha256Hash = 'a034d3250c820a15126721142d168a2ac4a12223b75bb324958ca2a70442720d'
ext.forceDownloadCore =
        project.hasProperty('forceDownloadCore') ? project.getProperty('forceDownloadCore').toBoolean() : false
// Set the core source code path. By setting this, the core will be built from source. And coreVersion will be read from
// core source code.
ext.coreSourcePath = project.hasProperty('coreSourcePath') ? project.getProperty('coreSourcePath') : null
// The location of core archive.
ext.coreArchiveDir = System.getenv("REALM_CORE_DOWNLOAD_DIR")
if (!ext.coreArchiveDir) {
    ext.coreArchiveDir = ".."
}
ext.coreArchiveFile = rootProject.file("${ext.coreArchiveDir}/core-android-${project.coreVersion}.tar.gz")
ext.coreDistributionDir = file("${projectDir}/distribution/realm-core/")
ext.coreDir = file("${project.coreDistributionDir.getAbsolutePath()}/core-${project.coreVersion}")

android {
    compileSdkVersion 24
    buildToolsVersion '24.0.0'

    defaultConfig {
        minSdkVersion 9
        targetSdkVersion 24
        project.archivesBaseName = "realm-android-library"
        consumerProguardFiles 'proguard-rules.pro'
        testInstrumentationRunner "android.support.test.runner.AndroidJUnitRunner"
        externalNativeBuild {
            cmake {
<<<<<<< HEAD
                arguments "-DREALM_CORE_DIST_DIR:STRING=${project.coreDir.getAbsolutePath()}"
                    // gcc for armeabi has problem to compile std::excpetion_ptr. Disable this ABI for now. We might
                    // drop it or use the new NDK clang to compile it.
                    abiFilters 'x86', 'x86_64', /*'armeabi',*/ 'armeabi-v7a', 'arm64-v8a', 'mips'
=======
                arguments "-DREALM_CORE_DIST_DIR:STRING=${project.coreDir.getAbsolutePath()}",
                          // FIXME:
                          // This is copied from https://dl.google.com/android/repository/cmake-3.4.2909474-linux-x86_64.zip
                          // because of the android.toolchain.cmake shipped with Android SDK CMake 3.6 doesn't work with our
                          // JNI build currently (lack of lto linking support).
                          // This file should be removed and use the one from Android SDK cmake package when it supports lto.
                        "-DCMAKE_TOOLCHAIN_FILE=${project.file('src/main/cpp/android.toolchain.cmake').path}"
                abiFilters 'x86', 'x86_64', 'armeabi', 'armeabi-v7a', 'arm64-v8a', 'mips'
>>>>>>> 69d15cf7
            }
        }
    }

    externalNativeBuild {
        cmake {
            path 'src/main/cpp/CMakeLists.txt'
        }
    }

    buildTypes {
        debug {
            testCoverageEnabled = true
        }
    }

    sourceSets {
        androidTest {
            java.srcDirs += 'src/benchmarks/java'
        }
    }

    packagingOptions {
        exclude 'META-INF/NOTICE.txt'
        exclude 'META-INF/LICENSE.txt'
    }

    lintOptions {
        abortOnError false
    }
}


coveralls.jacocoReportPath = "${buildDir}/reports/coverage/debug/report.xml"

import io.realm.transformer.RealmTransformer

android.registerTransform(new RealmTransformer())

repositories {
    maven { url "https://jitpack.io" }
}

dependencies {
    provided 'io.reactivex:rxjava:1.1.0'
    compile "io.realm:realm-annotations:${version}"
    compile 'com.getkeepsafe.relinker:relinker:1.2.1'

    androidTestCompile 'io.reactivex:rxjava:1.1.0'
    androidTestCompile 'com.android.support:support-annotations:24.0.0'
    androidTestCompile 'com.android.support.test:runner:0.5'
    androidTestCompile 'com.android.support.test:rules:0.5'
    androidTestCompile 'com.google.dexmaker:dexmaker:1.2'
    androidTestCompile 'com.google.dexmaker:dexmaker-mockito:1.2'
    androidTestCompile 'com.opencsv:opencsv:3.4'
    androidTestCompile 'dk.ilios:spanner:0.6.0'

    androidTestApt project(':realm-annotations-processor')
}

task sourcesJar(type: Jar) {
    from android.sourceSets.main.java.srcDirs
    classifier = 'sources'
}

task javadoc(type: Javadoc) {
    source android.sourceSets.main.java.srcDirs
    source "../../realm-annotations/src/main/java"
    classpath += project.files(android.getBootClasspath().join(File.pathSeparator))
    options {
        title = "Realm ${project.version}"
        memberLevel = JavadocMemberLevel.PUBLIC
        docEncoding = 'UTF-8'
        encoding = 'UTF-8'
        charSet = 'UTF-8'
        locale = 'en_US'
        overview = 'src/overview.html'

        links "http://docs.oracle.com/javase/7/docs/api/"
        links "http://reactivex.io/RxJava/javadoc/"
        linksOffline "http://developer.android.com/reference/", "${project.android.sdkDirectory}/docs/reference"
    }
    exclude '**/internal/**'
    exclude '**/BuildConfig.java'
    exclude '**/R.java'
    doLast {
        copy {
            from "src/realm-java-overview.png"
            into "$buildDir/docs/javadoc"
        }
    }
}

task javadocJar(type: Jar, dependsOn: javadoc) {
    classifier = 'javadoc'
    from javadoc.destinationDir
}

task findbugs(type: FindBugs) {
    dependsOn assemble
    group = 'Verification'

    ignoreFailures = false
    effort = "default"
    reportLevel = "medium"
    excludeFilter = file("${projectDir}/../config/findbugs/findbugs-filter.xml")
    classes = files("${projectDir}/build/intermediates/classes")
    source = fileTree('src/main/java/')
    classpath = files()
    reports {
        xml.enabled = false
        html.enabled = true
        xml {
            destination "$project.buildDir/findbugs/findbugs-output.xml"
        }
        html {
            destination "$project.buildDir/findbugs/findbugs-output.html"
        }
    }
}

task pmd(type: Pmd) {
    group = 'Verification'

    source = fileTree('src/main/java')
    ruleSetFiles = files("${projectDir}/../config/pmd/ruleset.xml")
    ruleSets = [] // This needs to be here to remove the default checks

    reports {
        xml.enabled = false
        html.enabled = true
    }
}

task checkstyle(type: Checkstyle) {
    group = 'Test'

    source 'src'
    include '**/*.java'
    exclude '**/gen/**'
    exclude '**/R.java'
    exclude '**/BuildConfig.java'

    def configProps = ['proj.module.dir': projectDir.absolutePath]
    configProperties configProps

    configFile = file("${projectDir}/../config/checkstyle/checkstyle.xml")

    // empty classpath
    classpath = files()
}

// Configuration options can be found here:
// http://developer.android.com/reference/android/support/test/runner/AndroidJUnitRunner.html
task connectedBenchmarks(type: GradleBuild) {
    description =  'Run all benchmarks on connected devices'
    group = 'Verification'
    buildFile = file("${projectDir}/build.gradle")
    startParameter.getProjectProperties().put('android.testInstrumentationRunnerArguments.package', 'io.realm.benchmarks')
    tasks = ['connectedCheck']
}

task connectedUnitTests(type: GradleBuild) {
    description =  'Run all unit tests on connected devices'
    group = 'Verification'
    buildFile = file("${projectDir}/build.gradle")
    startParameter.getProjectProperties().put('android.testInstrumentationRunnerArguments.notPackage', 'io.realm.benchmarks')
    tasks = ['connectedAndroidTest']
}

install {
    repositories.mavenInstaller {
        pom {
            project {
                packaging 'aar'

                // Add your description here
                name 'realm-android-library'
                description 'Realm is a mobile database: a replacement for SQLite & ORMs.'
                url 'http://realm.io'

                // Set your license
                licenses {
                    license {
                        name 'The Apache Software License, Version 2.0'
                        url 'http://www.apache.org/licenses/LICENSE-2.0.txt'
                        distribution 'repo'
                    }
                }
                issueManagement {
                    system 'github'
                    url 'https://github.com/realm/realm-java/issues'
                }
                scm {
                    url 'scm:https://github.com/realm/realm-java'
                    connection 'scm:git@github.com:realm/realm-java.git'
                    developerConnection 'scm:git@github.com:realm/realm-java.git'
                }
            }
        }
    }
}

bintray {
    user = project.hasProperty('bintrayUser') ? bintrayUser : 'noUser'
    key = project.hasProperty('bintrayKey') ? bintrayKey : 'noKey'

    dryRun = false
    publish = false

    configurations = ['archives']

    pkg {
        repo = 'maven'
        name = 'realm-android-library'
        desc = 'Realm for Android'
        websiteUrl = 'http://realm.io'
        issueTrackerUrl = 'https://github.com/realm/realm-java/issues'
        vcsUrl = 'https://github.com/realm/realm-java.git'
        licenses = ['Apache-2.0']
        labels = ['android', 'realm']
        publicDownloadNumbers = false
    }
}

artifactory {
    contextUrl = 'https://oss.jfrog.org/artifactory'
    publish {
        repository {
            repoKey = 'oss-snapshot-local'
            username = project.hasProperty('bintrayUser') ? bintrayUser : 'noUser'
            password = project.hasProperty('bintrayKey') ? bintrayKey : 'noKey'
            maven = true
        }
        defaults {
            publishConfigs('archives')
            publishPom = true
            publishIvy = false
        }
    }
}

artifacts {
    archives javadocJar
    archives sourcesJar
}


def coreDownloaded = false

<<<<<<< HEAD
task downloadCore(group: 'build setup', description: 'Download the latest version of realm core') {
=======
task downloadCore(group: 'build setup', description: 'Download the latest version of Realm Core') {
>>>>>>> 69d15cf7
    def isHashCheckingEnabled = {
        return project.hasProperty('coreSha256Hash') && !project.coreSha256Hash.empty
    }

    def calcSha256Hash = {File targetFile ->
        MessageDigest sha = MessageDigest.getInstance("SHA-256");
        Formatter hexHash = new Formatter()
        sha.digest(targetFile.bytes).each { b -> hexHash.format('%02x', b) }
        return hexHash.toString()
    }

    def shouldDownloadCore = {
        if (!project.coreArchiveFile.exists()) {
            return true
        }
        if (project.forceDownloadCore) {
            return true;
        }
        if (!isHashCheckingEnabled()) {
            println "Skipping hash check(empty \'coreSha256Hash\')."
            return false
        }

        def calculatedHash = calcSha256Hash(project.coreArchiveFile)
        if (project.coreSha256Hash.equalsIgnoreCase(calculatedHash)) {
            return false
        }

<<<<<<< HEAD
        println "Existing archive hash mismatch(Expected: ${project.coreSha256Hash.toLowerCase()}" +
=======
        println "Existing archive hash mismatch (Expected: ${project.coreSha256Hash.toLowerCase()}" +
>>>>>>> 69d15cf7
                " but got ${calculatedHash.toLowerCase()}). Download new version."
        return true
    }

    doLast {
        if (shouldDownloadCore()) {
            download {
                src "http://static.realm.io/downloads/core/realm-core-android-${project.coreVersion}.tar.gz"
                dest project.coreArchiveFile
                onlyIfNewer false
            }
            coreDownloaded = true

            if (isHashCheckingEnabled()) {
                def calculatedHash = calcSha256Hash(project.coreArchiveFile)
                if (!project.coreSha256Hash.equalsIgnoreCase(calculatedHash)) {
                    throw new GradleException("Invalid checksum for file '" +
                            "${project.coreArchiveFile.getName()}'. Expected " +
                            "${project.coreSha256Hash.toLowerCase()} but got " +
                            "${calculatedHash.toLowerCase()}.");
                }
            } else {
<<<<<<< HEAD
                println 'Skipping hash check(empty \'coreSha256Hash\').'
=======
                println 'Skipping hash check (empty \'coreSha256Hash\').'
>>>>>>> 69d15cf7
            }
        }
    }
}

task compileCore(group: 'build setup', description: 'Compile the core library from source code') {
    // Build the library from core source code
    doFirst {
        if (!coreSourcePath) {
            throw new GradleException('The coreSourcePath is not set.')
        }
        exec {
            workingDir = coreSourcePath
            commandLine = [
                    "bash",
                    "build.sh",
                    "build-android"
            ]
        }
    }

    // Copy the core tar ball
    doLast {
        copy {
            from "${coreSourcePath}/realm-core-android-${coreVersion}.tar.gz"
            into project.coreArchiveFile.parent
            rename "realm-core-android-${coreVersion}.tar.gz", "core-android-${coreVersion}.tar.gz"
        }
    }
}

<<<<<<< HEAD
task deployCore(group: 'build setup', description: 'Deploy the latest version of realm core') {
=======
task deployCore(group: 'build setup', description: 'Deploy the latest version of Realm Core') {
>>>>>>> 69d15cf7
    dependsOn {
        coreSourcePath ? compileCore : downloadCore
    }

    outputs.upToDateWhen {
        // Clean up the coreDir if it is newly downloaded or compiled from source
        if (coreDownloaded || coreSourcePath) {
            return false
        }

        return project.coreDir.exists()
    }

    doLast {
        // Delete all files to avoid multiple copies of the same header file in Android Studio.
        exec {
            commandLine = [
                    'rm',
                    '-rf',
                    project.coreDistributionDir.getAbsolutePath()
            ]
        }
        copy {
            from tarTree(project.coreArchiveFile)
            into project.coreDir
        }
    }
}

<<<<<<< HEAD
preBuild.dependsOn deployCore
=======
preBuild.dependsOn deployCore

if (project.hasProperty('dontCleanJniFiles')) {
    project.afterEvaluate {
        tasks.all { task ->
            if (task.name.startsWith('externalNativeBuildClean')) {
                task.enabled = false
            }
        }
    }
} else {
    task cleanExternalBuildFiles(type: Delete) {
        delete project.file('.externalNativeBuild')
    }
    clean.dependsOn cleanExternalBuildFiles
}
>>>>>>> 69d15cf7
<|MERGE_RESOLUTION|>--- conflicted
+++ resolved
@@ -41,12 +41,6 @@
         testInstrumentationRunner "android.support.test.runner.AndroidJUnitRunner"
         externalNativeBuild {
             cmake {
-<<<<<<< HEAD
-                arguments "-DREALM_CORE_DIST_DIR:STRING=${project.coreDir.getAbsolutePath()}"
-                    // gcc for armeabi has problem to compile std::excpetion_ptr. Disable this ABI for now. We might
-                    // drop it or use the new NDK clang to compile it.
-                    abiFilters 'x86', 'x86_64', /*'armeabi',*/ 'armeabi-v7a', 'arm64-v8a', 'mips'
-=======
                 arguments "-DREALM_CORE_DIST_DIR:STRING=${project.coreDir.getAbsolutePath()}",
                           // FIXME:
                           // This is copied from https://dl.google.com/android/repository/cmake-3.4.2909474-linux-x86_64.zip
@@ -54,8 +48,8 @@
                           // JNI build currently (lack of lto linking support).
                           // This file should be removed and use the one from Android SDK cmake package when it supports lto.
                         "-DCMAKE_TOOLCHAIN_FILE=${project.file('src/main/cpp/android.toolchain.cmake').path}"
-                abiFilters 'x86', 'x86_64', 'armeabi', 'armeabi-v7a', 'arm64-v8a', 'mips'
->>>>>>> 69d15cf7
+                // armeabi is not supported anymore.
+                abiFilters 'x86', 'x86_64', 'armeabi-v7a', 'arm64-v8a', 'mips'
             }
         }
     }
@@ -306,11 +300,7 @@
 
 def coreDownloaded = false
 
-<<<<<<< HEAD
-task downloadCore(group: 'build setup', description: 'Download the latest version of realm core') {
-=======
 task downloadCore(group: 'build setup', description: 'Download the latest version of Realm Core') {
->>>>>>> 69d15cf7
     def isHashCheckingEnabled = {
         return project.hasProperty('coreSha256Hash') && !project.coreSha256Hash.empty
     }
@@ -339,11 +329,7 @@
             return false
         }
 
-<<<<<<< HEAD
-        println "Existing archive hash mismatch(Expected: ${project.coreSha256Hash.toLowerCase()}" +
-=======
         println "Existing archive hash mismatch (Expected: ${project.coreSha256Hash.toLowerCase()}" +
->>>>>>> 69d15cf7
                 " but got ${calculatedHash.toLowerCase()}). Download new version."
         return true
     }
@@ -366,11 +352,7 @@
                             "${calculatedHash.toLowerCase()}.");
                 }
             } else {
-<<<<<<< HEAD
-                println 'Skipping hash check(empty \'coreSha256Hash\').'
-=======
                 println 'Skipping hash check (empty \'coreSha256Hash\').'
->>>>>>> 69d15cf7
             }
         }
     }
@@ -402,11 +384,7 @@
     }
 }
 
-<<<<<<< HEAD
-task deployCore(group: 'build setup', description: 'Deploy the latest version of realm core') {
-=======
 task deployCore(group: 'build setup', description: 'Deploy the latest version of Realm Core') {
->>>>>>> 69d15cf7
     dependsOn {
         coreSourcePath ? compileCore : downloadCore
     }
@@ -436,9 +414,6 @@
     }
 }
 
-<<<<<<< HEAD
-preBuild.dependsOn deployCore
-=======
 preBuild.dependsOn deployCore
 
 if (project.hasProperty('dontCleanJniFiles')) {
@@ -454,5 +429,4 @@
         delete project.file('.externalNativeBuild')
     }
     clean.dependsOn cleanExternalBuildFiles
-}
->>>>>>> 69d15cf7
+}
--- conflicted
+++ resolved
@@ -33,13 +33,8 @@
 ext.lcachePath = project.findProperty('lcachePath') ?: System.getenv('NDK_LCACHE')
 
 android {
-<<<<<<< HEAD
     compileSdkVersion 25
-    buildToolsVersion '24.0.0'
-=======
-    compileSdkVersion 24
     buildToolsVersion '25.0.2'
->>>>>>> 73271515
 
     defaultConfig {
         minSdkVersion 9

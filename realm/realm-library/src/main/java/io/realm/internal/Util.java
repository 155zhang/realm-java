/*
 * Copyright 2014 Realm Inc.
 *
 * Licensed under the Apache License, Version 2.0 (the "License");
 * you may not use this file except in compliance with the License.
 * You may obtain a copy of the License at
 *
 * http://www.apache.org/licenses/LICENSE-2.0
 *
 * Unless required by applicable law or agreed to in writing, software
 * distributed under the License is distributed on an "AS IS" BASIS,
 * WITHOUT WARRANTIES OR CONDITIONS OF ANY KIND, either express or implied.
 * See the License for the specific language governing permissions and
 * limitations under the License.
 */

package io.realm.internal;

import io.realm.RealmObject;

public class Util {

<<<<<<< HEAD
=======
    static {
        // Any internal class with static native methods that uses Realm Core must load the Realm Core library
        // themselves as it otherwise might not have been loaded.
        RealmCore.loadLibrary();
    }

>>>>>>> 9aa44d91
    public static long getNativeMemUsage() {
        return nativeGetMemUsage();
    }
    static native long nativeGetMemUsage();

    // Set to level=1 to get some trace from JNI native part.
    public static void setDebugLevel(int level) {
        nativeSetDebugLevel(level);
    }
    static native void nativeSetDebugLevel(int level);

    // Called by JNI. Do not remove
    static void javaPrint(String txt) {
        System.out.print(txt);
    }

    public static String getTablePrefix() {
        return nativeGetTablePrefix();
    }
    static native String nativeGetTablePrefix();


    // Testcases run in nativeCode
    public enum Testcase {
        Exception_ClassNotFound(0),
        Exception_NoSuchField(1),
        Exception_NoSuchMethod(2),
        Exception_IllegalArgument(3),
        Exception_IOFailed(4),
        Exception_FileNotFound(5),
        Exception_FileAccessError(6),
        Exception_IndexOutOfBounds(7),
        Exception_TableInvalid(8),
        Exception_UnsupportedOperation(9),
        Exception_OutOfMemory(10),
        Exception_FatalError(11),
        Exception_RuntimeError(12),
        Exception_RowInvalid(13),
        Exception_EncryptionNotSupported(14),
        Exception_CrossTableLink(15),
        Exception_BadVersion(16);

        private final int nativeTestcase;
        Testcase(int nativeValue) {
            this.nativeTestcase = nativeValue;
        }

        public String expectedResult(long parm1) {
            return nativeTestcase(nativeTestcase, false, parm1);
        }
        public String execute(long parm1) {
            return nativeTestcase(nativeTestcase, true, parm1);
        }
    }

    static native String nativeTestcase(int testcase, boolean dotest, long parm1);

    /**
     * Normalizes a input class to it's original RealmObject class so it is transparent whether or not the input class
     * was a RealmProxy class.
     */
    public static Class<? extends RealmObject> getOriginalModelClass(Class<? extends RealmObject> clazz) {
        //This cast is correct because 'clazz' is either the type
        //generated by RealmProxy or the original type extending directly from RealmObject
        @SuppressWarnings("unchecked")
        Class<? extends RealmObject> superclass = (Class<? extends RealmObject>) clazz.getSuperclass();

        if (!superclass.equals(RealmObject.class)) {
            clazz = superclass;
        }

        return clazz;
    }
}<|MERGE_RESOLUTION|>--- conflicted
+++ resolved
@@ -20,15 +20,12 @@
 
 public class Util {
 
-<<<<<<< HEAD
-=======
     static {
         // Any internal class with static native methods that uses Realm Core must load the Realm Core library
         // themselves as it otherwise might not have been loaded.
         RealmCore.loadLibrary();
     }
 
->>>>>>> 9aa44d91
     public static long getNativeMemUsage() {
         return nativeGetMemUsage();
     }

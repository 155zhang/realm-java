--- conflicted
+++ resolved
@@ -17,13 +17,10 @@
 package io.realm;
 
 import android.content.Context;
-<<<<<<< HEAD
 import android.os.Handler;
 import android.os.Looper;
 import android.os.Message;
-=======
 import android.util.Log;
->>>>>>> 9ab70494
 
 import java.io.File;
 import java.lang.ref.SoftReference;
@@ -45,31 +42,16 @@
 
 public class Realm {
     public static final String DEFAULT_REALM_NAME = "default.realm";
-<<<<<<< HEAD
-=======
     private static final Map<String, ThreadRealm> realms = new HashMap<String, ThreadRealm>();
     private static final String TAG = "REALM";
     private static final String TABLE_PREFIX = "class_";
->>>>>>> 9ab70494
 
     private static SharedGroup.Durability defaultDurability = SharedGroup.Durability.FULL;
-
-<<<<<<< HEAD
-    private static final Map<String, ThreadRealm> realms = new HashMap<String, ThreadRealm>();
-=======
-    private Map<Class<?>, String> simpleClassNames = new HashMap<Class<?>, String>();
-    private Map<String, Class<?>> generatedClasses = new HashMap<String, Class<?>>();
-    private Map<Class<?>, Method> initTableMethods = new HashMap<Class<?>, Method>();
-    private Map<Class<?>, Constructor> constructors = new HashMap<Class<?>, Constructor>();
-    private Map<Class<?>, Constructor> generatedConstructors = new HashMap<Class<?>, Constructor>();
-    private Map<Class<?>, Table> tables = new HashMap<Class<?>, Table>();
->>>>>>> 9ab70494
 
     private final int id;
     private final LooperThread looperThread = LooperThread.getInstance();
     private final SharedGroup sharedGroup;
     private final ImplicitTransaction transaction;
-    private final Map<Class<?>, String> generatedClassNames = new HashMap<Class<?>, String>();
     private final Map<Class<?>, String> simpleClassNames = new HashMap<Class<?>, String>();
     private final Map<String, Class<?>> generatedClasses = new HashMap<String, Class<?>>();
     private final Map<Class<?>, Method> initTableMethods = new HashMap<Class<?>, Method>();

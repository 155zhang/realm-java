<<<<<<< HEAD
package com.tightdb.typed;

import java.util.Iterator;
import java.util.NoSuchElementException;

/**
 * Iterator for the generated XyzView and XyzTable classes for the Xyz entity.
 */
public class TableOrViewIterator<T> implements Iterator<T> {

    private final AbstractTableOrView<T, ?, ?> tableOrView;
    private long endIndex = 0;
    private long index = 0;

    public TableOrViewIterator(final AbstractTableOrView<T, ?, ?> tableOrView) {
        this.tableOrView = tableOrView;
        this.endIndex = tableOrView.size();
        this.index = 0;
    }

    public boolean hasNext() {
        return (index < endIndex);
    }

    public T next() {
        if (hasNext() == false) {
            throw new NoSuchElementException();
        }
        return tableOrView.at(index++);
    }

    public void remove() {
        throw new UnsupportedOperationException("The method remove() is currently not supported!");
    }

}
=======
package com.tightdb.typed;

import java.util.Iterator;
import java.util.NoSuchElementException;

/**
 * Iterator for the generated XyzView and XyzTable classes for the Xyz entity.
 */
public class TableOrViewIterator<T> implements Iterator<T> {

	private final AbstractTableOrView<T, ?, ?> tableOrView;
	private long endIndex = 0;
	private long index = 0;

	public TableOrViewIterator(final AbstractTableOrView<T, ?, ?> tableOrView) {
		this.tableOrView = tableOrView;
		this.endIndex = tableOrView.size();
		this.index = 0;
	}

	public boolean hasNext() {
		return (index < endIndex);
	}

	public T next() {
		if (hasNext() == false) {
			throw new NoSuchElementException();
		}
		return tableOrView.get(index++);
	}

	public void remove() {
		throw new UnsupportedOperationException("The method remove() is currently not supported!");
	}

}
>>>>>>> 777f4b7f
<|MERGE_RESOLUTION|>--- conflicted
+++ resolved
@@ -1,4 +1,3 @@
-<<<<<<< HEAD
 package com.tightdb.typed;
 
 import java.util.Iterator;
@@ -27,49 +26,11 @@
         if (hasNext() == false) {
             throw new NoSuchElementException();
         }
-        return tableOrView.at(index++);
+	return tableOrView.get(index++);
     }
 
     public void remove() {
         throw new UnsupportedOperationException("The method remove() is currently not supported!");
     }
 
-}
-=======
-package com.tightdb.typed;
-
-import java.util.Iterator;
-import java.util.NoSuchElementException;
-
-/**
- * Iterator for the generated XyzView and XyzTable classes for the Xyz entity.
- */
-public class TableOrViewIterator<T> implements Iterator<T> {
-
-	private final AbstractTableOrView<T, ?, ?> tableOrView;
-	private long endIndex = 0;
-	private long index = 0;
-
-	public TableOrViewIterator(final AbstractTableOrView<T, ?, ?> tableOrView) {
-		this.tableOrView = tableOrView;
-		this.endIndex = tableOrView.size();
-		this.index = 0;
-	}
-
-	public boolean hasNext() {
-		return (index < endIndex);
-	}
-
-	public T next() {
-		if (hasNext() == false) {
-			throw new NoSuchElementException();
-		}
-		return tableOrView.get(index++);
-	}
-
-	public void remove() {
-		throw new UnsupportedOperationException("The method remove() is currently not supported!");
-	}
-
-}
->>>>>>> 777f4b7f
+}